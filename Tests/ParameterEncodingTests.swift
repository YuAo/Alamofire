--- conflicted
+++ resolved
@@ -423,7 +423,6 @@
         XCTAssertEqual(URLRequest.valueForHTTPHeaderField("Content-Type") ?? "", "application/json", "Content-Type should be application/json")
         XCTAssertNotNil(URLRequest.HTTPBody, "HTTPBody should not be nil")
 
-<<<<<<< HEAD
         if let HTTPBody = URLRequest.HTTPBody {
             do {
                 let JSON = try NSJSONSerialization.JSONObjectWithData(HTTPBody, options: .AllowFragments)
@@ -436,13 +435,6 @@
             } catch {
                 XCTFail("JSON should not be nil")
             }
-=======
-        if let
-            HTTPBody = URLRequest.HTTPBody,
-            JSON = NSJSONSerialization.JSONObjectWithData(HTTPBody, options: .AllowFragments, error: nil) as? NSObject
-        {
-            XCTAssertEqual(JSON, parameters as NSObject, "HTTPBody JSON does not equal parameters")
->>>>>>> bccbf19a
         } else {
             XCTFail("JSON should not be nil")
         }
@@ -492,7 +484,6 @@
         XCTAssertEqual(URLRequest.valueForHTTPHeaderField("Content-Type") ?? "", "application/x-plist", "Content-Type should be application/x-plist")
         XCTAssertNotNil(URLRequest.HTTPBody, "HTTPBody should not be nil")
 
-<<<<<<< HEAD
         if let HTTPBody = URLRequest.HTTPBody {
             do {
                 let plist = try NSPropertyListSerialization.propertyListWithData(HTTPBody, options: NSPropertyListReadOptions.Immutable, format: nil)
@@ -504,15 +495,6 @@
             } catch {
                 XCTFail("plist should not be nil")
             }
-=======
-        if let
-            HTTPBody = URLRequest.HTTPBody,
-            plist = NSPropertyListSerialization.propertyListWithData(HTTPBody, options: 0, format: nil, error: nil) as? NSObject
-        {
-            XCTAssertEqual(plist, parameters as NSObject, "HTTPBody plist does not equal parameters")
-        } else {
-            XCTFail("plist should not be nil")
->>>>>>> bccbf19a
         }
     }
 
@@ -536,7 +518,6 @@
         XCTAssertEqual(URLRequest.valueForHTTPHeaderField("Content-Type") ?? "", "application/x-plist", "Content-Type should be application/x-plist")
         XCTAssertNotNil(URLRequest.HTTPBody, "HTTPBody should not be nil")
 
-<<<<<<< HEAD
         if let HTTPBody = URLRequest.HTTPBody {
             do {
                 let plist = try NSPropertyListSerialization.propertyListWithData(HTTPBody, options: NSPropertyListReadOptions.Immutable, format: nil)
@@ -545,14 +526,6 @@
             } catch {
                 XCTFail("plist should not be nil")
             }
-=======
-        if let
-            HTTPBody = URLRequest.HTTPBody,
-            plist = NSPropertyListSerialization.propertyListWithData(HTTPBody, options: 0, format: nil, error: nil) as? NSObject
-        {
-            XCTAssertTrue(plist.valueForKey("date") is NSDate, "date is not NSDate")
-            XCTAssertTrue(plist.valueForKey("data") is NSData, "data is not NSData")
->>>>>>> bccbf19a
         } else {
             XCTFail("HTTPBody should not be nil")
         }
